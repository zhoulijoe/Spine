--- conflicted
+++ resolved
@@ -15,11 +15,6 @@
 
   s.requires_arc = true
 
-<<<<<<< HEAD
-  s.dependency 'SwiftyJSON', '~> 2.3.2'
-  s.dependency 'BrightFutures', '~> 4.0.1'
-=======
   s.dependency 'SwiftyJSON', '~> 2.3'
   s.dependency 'BrightFutures', '~> 4.0'
->>>>>>> 4ea429e2
 end